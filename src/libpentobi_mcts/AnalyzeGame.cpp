--- conflicted
+++ resolved
@@ -37,25 +37,21 @@
     auto& root = game.get_root();
     auto node = &root;
     unsigned total_moves = 0;
-<<<<<<< HEAD
-    do
-=======
     try {
-        while (node)
+        do
         {
             if (tree.has_move(*node))
                 ++total_moves;
             node = node->get_first_child_or_null();
         }
+        while (node);
     }
     catch (const InvalidTree&)
->>>>>>> a4d6cea9
     {
         // PentobiTree::has_move() can throw on invalid SGF tree read from
         // external file. We simply abort the analysis.
         return;
     }
-    while (node);
     WallTimeSource time_source;
     clear_abort();
     node = &root;
