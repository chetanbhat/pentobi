--- conflicted
+++ resolved
@@ -3378,11 +3378,7 @@
         {
             if (move > 0)
             {
-<<<<<<< HEAD
-                text.setNum(move);
-=======
                 text = QString("%1%2").arg(move).arg(annotation);
->>>>>>> 2fed911c
                 toolTip = tr("Move %1").arg(move);
             }
         }
