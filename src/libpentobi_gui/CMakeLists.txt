--- conflicted
+++ resolved
@@ -50,30 +50,11 @@
   libpentobi_gui_resources.qrc libpentobi_gui_resources.qrc COPYONLY)
 
 if (USE_QT5)
-<<<<<<< HEAD
   qt5_add_resources(pentobi_gui_RC_SRCS
     ${CMAKE_CURRENT_BINARY_DIR}/libpentobi_gui_resources.qrc)
-  qt5_add_translation(pentobi_gui_QM_SRCS ${pentobi_gui_TS})
 else()
   qt4_add_resources(pentobi_gui_RC_SRCS
     ${CMAKE_CURRENT_BINARY_DIR}/libpentobi_gui_resources.qrc)
-  # We don't use qt4_add_translation because it doesn't use option -removeidentical
-  # with lrelease, which causes larger sizes of the generated qm files
-  foreach(ts ${pentobi_gui_TS})
-    get_filename_component(qm ${ts} NAME_WE)
-    set(qm "${CMAKE_CURRENT_BINARY_DIR}/${qm}.qm")
-    add_custom_command(OUTPUT ${qm}
-      COMMAND ${QT_LRELEASE_EXECUTABLE}
-      ARGS -removeidentical -nounfinished ${CMAKE_CURRENT_SOURCE_DIR}/${ts} -qm ${qm}
-      DEPENDS ${CMAKE_CURRENT_SOURCE_DIR}/${ts} VERBATIM
-      )
-    set(pentobi_gui_QM_SRCS ${pentobi_gui_QM_SRCS} ${qm})
-  endforeach()
-=======
-  qt5_add_resources(pentobi_gui_RC_SRCS ${pentobi_gui_RCS})
-else()
-  qt4_add_resources(pentobi_gui_RC_SRCS ${pentobi_gui_RCS})
->>>>>>> 1ea187f9
 endif()
 
 # We don't use qt4_add_translation because it doesn't use option -removeidentical
