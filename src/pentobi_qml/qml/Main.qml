import QtQuick 2.0
import QtQuick.Controls 1.1
import QtQuick.Dialogs 1.2
import QtQuick.Layouts 1.1
import QtQuick.Window 2.1
import Qt.labs.settings 1.0
import pentobi 1.0
import "." as Pentobi
import "Main.js" as Logic

Window {
    id: root

    property bool computerPlays0
    property bool computerPlays1: true
    property bool computerPlays2: true
    property bool computerPlays3: true
    property bool isPlaySingleMoveRunning
    property bool isRated
    property int maxLevel: 7

    // Was computer thinking on regular game move when game was autosaved?
    // If yes, it will automatically start a move generation on startup.
    property bool wasGenMoveRunning

    // If the user manually disabled all computer colors in the dialog, we
    // assume that they want to edit games rather than play, and we will not
    // initialize the computer colors on New Game but only clear the board.
    property bool initComputerColorsOnNewGame: true

    property bool isAndroid: Qt.platform.os === "android"
    property string themeName: isAndroid ? "dark" : "light"
    property QtObject theme: Logic.createTheme(themeName)
    property url folder
    property int defaultWidth:
        isAndroid ? Screen.desktopAvailableWidth :
                    Math.min(Screen.desktopAvailableWidth,
                             Math.round(Screen.pixelDensity / 3.5 * 600))
    property int defaultHeight:
        isAndroid ? Screen.desktopAvailableHeight :
                    Math.min(Screen.desktopAvailableHeight,
                             Math.round(Screen.pixelDensity / 3.5 * 800))
    property int exportImageWidth: 400

    // Minimum size corresponds to a QVGA mobile device with 19px statusbar
    minimumWidth: 240; minimumHeight: 301

    width: defaultWidth; height: defaultHeight
    visibility: Window.AutomaticVisibility
    color: theme.backgroundColor
    title: qsTr("Pentobi")
    onClosing: Qt.quit()
    Component.onCompleted: {
        Logic.init()
        show()
    }
    Component.onDestruction: Logic.autoSave()

    ColumnLayout {
        anchors.fill: parent
        spacing: 0
        Keys.onReleased:
            if (isAndroid && event.key === Qt.Key_Menu) {
                androidToolBarLoader.item.popupMenu()
                event.accepted = true
            }
            else if (event.key === Qt.Key_Back && isAndroid && visibility === Window.FullScreen) {
                visibility = Window.AutomaticVisibility
                event.accepted = true
            }

<<<<<<< HEAD
        Pentobi.ToolBar {
            visible: ! (visibility === Window.FullScreen && isAndroid)
            title: {
                if (isRated) return qsTr("Rated game")
                if (gameModel.file === "") return ""
                return Logic.getFileLabel(gameModel.file, gameModel.isModified)
=======
        Loader {
            id: androidToolBarLoader

            visible: ! (visibility === Window.FullScreen && isAndroid)
            sourceComponent: isAndroid ? androidToolBarComponent : undefined
            Layout.fillWidth: true

            Component {
                id: androidToolBarComponent

                AndroidToolBar { }
>>>>>>> 8410b64d
            }
        }
        GameDisplay {
            id: gameDisplay

            theme: root.theme
            busyIndicatorRunning: pieces0 === undefined
                                  || lengthyCommand.isRunning
                                  || playerModel.isGenMoveRunning
                                  || analyzeGameModel.isRunning
            Layout.fillWidth: true
            Layout.fillHeight: true
            focus: true
            onPlay: Logic.play(pieceModel, gameCoord)
        }
    }
    Settings {
        id: settings

        property alias x: root.x
        property alias y: root.y
        property alias width: root.width
        property alias height: root.height
        property alias folder: root.folder
        property alias enableAnimations: gameDisplay.enableAnimations
        property alias moveMarking: gameDisplay.moveMarking
        property alias showCoordinates: gameDisplay.showCoordinates
        property alias swipeViewCurrentIndex: gameDisplay.swipeViewCurrentIndex
        property alias setupMode: gameDisplay.setupMode
        property alias computerPlays0: root.computerPlays0
        property alias computerPlays1: root.computerPlays1
        property alias computerPlays2: root.computerPlays2
        property alias computerPlays3: root.computerPlays3
        property alias initComputerColorsOnNewGame: root.initComputerColorsOnNewGame;
        property alias isRated: root.isRated
        property alias themeName: root.themeName
        property alias wasGenMoveRunning: root.wasGenMoveRunning
        property alias exportImageWidth: root.exportImageWidth
        property alias showVariations: gameModel.showVariations
    }
    GameModel {
        id: gameModel

        onPositionAboutToChange: Logic.cancelRunning()
    }
    PlayerModel {
        id: playerModel

        onMoveGenerated: Logic.moveGenerated(move)
    }
    AnalyzeGameModel { id: analyzeGameModel }
    RatingModel {
        id: ratingModel

        gameVariant: gameModel.gameVariant
        // There is a bug in the combination of ScrollView, GridLayout and
        // Repeater, which makes the rating dialog not reusable if the history
        // changes or the dialog is closed and opened again because empty rows
        // will appear in the GridLayout (last tested with Qt 5.8-rc, some bugs
        // only happen on Android, some also on Linux). As a workaround, we
        // force it to be recreated if the history changed or it is closed.
        onHistoryChanged: if (ratingDialog.item) ratingDialog.item.close()
    }
    Loader { id: computerColorDialogLoader }
    Component {
        id: computerColorDialogComponent

        ComputerColorDialog {
            id: computerColorDialog

            gameVariant: gameModel.gameVariant
            onAccepted: {
                root.computerPlays0 = computerColorDialog.computerPlays0
                root.computerPlays1 = computerColorDialog.computerPlays1
                root.computerPlays2 = computerColorDialog.computerPlays2
                root.computerPlays3 = computerColorDialog.computerPlays3
                initComputerColorsOnNewGame = Logic.computerPlaysAny()
                if (! Logic.isComputerToPlay())
                    Logic.cancelRunning()
                else if (! gameModel.isGameOver)
                    Logic.checkComputerMove()
            }
            onVisibleChanged: if (! visible) gameDisplay.forceActiveFocus() // QTBUG-48456
        }
    }
    DialogLoader { id: gameInfoDialog; url: "GameInfoDialog.qml" }
    DialogLoader { id: initialRatingDialog; url: "InitialRatingDialog.qml" }
    DialogLoader { id: openDialog; url: "OpenDialog.qml" }
    DialogLoader { id: exportImageDialog; url: "ExportImageDialog.qml" }
    DialogLoader { id: imageSaveDialog; url: "ImageSaveDialog.qml" }
    DialogLoader { id: asciiArtSaveDialog; url: "AsciiArtSaveDialog.qml" }
    DialogLoader { id: gotoMoveDialog; url: "GotoMoveDialog.qml" }
    DialogLoader { id: ratingDialog; url: "RatingDialog.qml" }
    DialogLoader { id: saveDialog; url: "SaveDialog.qml" }
    Loader { id: helpWindowLoader }
    Loader { id: infoMessageLoader }
    Component {
        id: infoMessageComponent

        Pentobi.MessageDialog { }
    }
    Loader { id: questionMessageLoader }
    Component {
        id: questionMessageComponent

        Pentobi.MessageDialog {
            standardButtons: StandardButton.Ok | StandardButton.Cancel
        }
    }

    // Used to delay calls to Logic.checkComputerMove such that the computer
    // starts thinking and the busy indicator is visible after the current move
    // placement animation has finished
    Timer {
        id: delayedCheckComputerMove

        interval: 400
        onTriggered: Logic.checkComputerMove()
    }

    // Delay lengthy function calls such that the busy indicator is visible
    Timer {
        id: lengthyCommand

        property bool isRunning
        property var func

        function run(func) {
            lengthyCommand.func = func
            isRunning = true
            restart()
        }

        interval: 400
        onTriggered: {
            func()
            isRunning = false
        }
    }

    // Runs the openRatedGame() callback from RatingDialog in a new event
    // because RatingDialog destroys itself before the callback and otherwise
    // the environment for the callback is undefined (at least if another
    // verify abort game dialog is shown first).
    Timer {
        id: queuedOpenRatedGame

        property var byteArray

        interval: 0
        onTriggered: Logic.openRatedGame(byteArray)
    }

    Connections {
        target: Qt.application
        onStateChanged:
            if (Qt.application.state === Qt.ApplicationSuspended)
                Logic.autoSave()
    }
}<|MERGE_RESOLUTION|>--- conflicted
+++ resolved
@@ -69,26 +69,12 @@
                 event.accepted = true
             }
 
-<<<<<<< HEAD
         Pentobi.ToolBar {
             visible: ! (visibility === Window.FullScreen && isAndroid)
             title: {
                 if (isRated) return qsTr("Rated game")
                 if (gameModel.file === "") return ""
                 return Logic.getFileLabel(gameModel.file, gameModel.isModified)
-=======
-        Loader {
-            id: androidToolBarLoader
-
-            visible: ! (visibility === Window.FullScreen && isAndroid)
-            sourceComponent: isAndroid ? androidToolBarComponent : undefined
-            Layout.fillWidth: true
-
-            Component {
-                id: androidToolBarComponent
-
-                AndroidToolBar { }
->>>>>>> 8410b64d
             }
         }
         GameDisplay {
