import QtQml 2.2
import QtQuick 2.0
import QtQuick.Controls 1.1
import "Main.js" as Logic

Menu {
    title: qsTr("&Game")

    MenuItem {
        text: qsTr("&New")
        enabled: ! gameModel.isGameEmpty
        visible: ! isAndroid
        onTriggered: Logic.newGame()
    }
    MenuItem {
        text: qsTr("&Rated Game")
        enabled: ! isRated
        visible: ! isAndroid || enabled
        onTriggered: Logic.ratedGame()
    }
    MenuSeparator { }
    Menu {
        title: qsTr("Game &Variant")

        ExclusiveGroup { id: groupGameVariant }
        Menu {
            title: qsTr("&Classic")

            MenuItemGameVariant {
                gameVariant: "classic_2"
                text: qsTr("Classic (&2 Players)")
            }
            MenuItemGameVariant {
                gameVariant: "classic_3"
                text: qsTr("Classic (&3 Players)")
            }
            MenuItemGameVariant {
                gameVariant: "classic"
                text: qsTr("Classic (&4 Players)")
            }
        }
        MenuItemGameVariant {
            gameVariant: "duo"
            text: qsTr("&Duo")
        }
        MenuItemGameVariant {
            gameVariant: "junior"
            text: qsTr("&Junior")
        }
        Menu {
            title: qsTr("&Trigon")

            MenuItemGameVariant {
                gameVariant: "trigon_2"
                text: qsTr("Trigon (&2 Players)")
            }
            MenuItemGameVariant {
                gameVariant: "trigon_3"
                text: qsTr("Trigon (&3 Players)")
            }
            MenuItemGameVariant {
                gameVariant: "trigon"
                text: qsTr("Trigon (&4 Players)")
            }
        }
        Menu {
            title: qsTr("&Nexos")

            MenuItemGameVariant {
                gameVariant: "nexos_2"
                text: qsTr("Nexos (&2 Players)")
            }
            MenuItemGameVariant {
                gameVariant: "nexos"
                text: qsTr("Nexos (&4 Players)")
            }
        }
        Menu {
            title: qsTr("C&allisto")

            MenuItemGameVariant {
                gameVariant: "callisto_2"
                text: qsTr("Callisto (&2 Players)")
            }
            MenuItemGameVariant {
                gameVariant: "callisto_3"
                text: qsTr("Callisto (&3 Players)")
            }
            MenuItemGameVariant {
                gameVariant: "callisto"
                text: qsTr("Callisto (&4 Players)")
            }
        }
    }
    MenuItem {
        text: qsTr("&Game Info")
        onTriggered: Logic.openGameInfoDialog()
    }
    MenuSeparator { }
    MenuItem {
        text: qsTr("&Undo Move")
        enabled: gameModel.canUndo && ! isRated
        visible: ! isAndroid
        onTriggered: Logic.undo()
    }
    MenuItem {
        text: qsTr("&Find Move")
        enabled: ! gameModel.isGameOver
        visible: ! isAndroid || enabled
        onTriggered: Logic.findMove()
    }
    MenuSeparator { }
    MenuItem {
        text: qsTr("&Open...")
        onTriggered: Logic.open()
    }
    Menu {
        id: recentFiles

        title: qsTr("Open R&ecent")
        enabled: gameModel.recentFiles.length > 0
        visible: ! isAndroid || enabled

        Instantiator {
            model: gameModel.recentFiles
            onObjectAdded: recentFiles.insertItem(index, object)
            onObjectRemoved: recentFiles.removeItem(object)

            MenuItem {
                text: modelData
                onTriggered: Logic.openRecentFile(modelData)
            }
        }
    }
    MenuItem {
<<<<<<< HEAD
        text: qsTr("Open From &Clipboard")
        onTriggered: Logic.openClipboard()
    }
    MenuItem {
        text: qsTr("&Save")
        enabled: gameModel.file !== "" && gameModel.isModified
        visible: ! isAndroid || enabled
        onTriggered: Logic.save()
=======
        text: qsTr("Open from &Clipboard")
        onTriggered: Logic.openFromClipboard()
>>>>>>> 6ae41c1b
    }
    MenuItem {
        text: qsTr("Save &As...")
        enabled: ! gameModel.isGameEmpty
        visible: ! isAndroid || enabled
        onTriggered: Logic.saveAs()
    }
    Menu {
        title: qsTr("&Export")

        MenuItem {
            text: qsTr("&Image")
            onTriggered: exportImageDialog.open()
        }
        MenuItem {
            text: qsTr("&ASCII Art")
            onTriggered: asciiArtSaveDialog.open()
        }
    }
    MenuSeparator { }
    MenuItem {
        text: qsTr("&Quit")
        onTriggered: Qt.quit()
    }
}<|MERGE_RESOLUTION|>--- conflicted
+++ resolved
@@ -133,8 +133,7 @@
         }
     }
     MenuItem {
-<<<<<<< HEAD
-        text: qsTr("Open From &Clipboard")
+        text: qsTr("Open from &Clipboard")
         onTriggered: Logic.openClipboard()
     }
     MenuItem {
@@ -142,10 +141,6 @@
         enabled: gameModel.file !== "" && gameModel.isModified
         visible: ! isAndroid || enabled
         onTriggered: Logic.save()
-=======
-        text: qsTr("Open from &Clipboard")
-        onTriggered: Logic.openFromClipboard()
->>>>>>> 6ae41c1b
     }
     MenuItem {
         text: qsTr("Save &As...")
