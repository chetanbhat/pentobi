<?xml version="1.0" encoding="utf-8"?>
<!DOCTYPE TS>
<TS version="2.1" language="fr">
<context>
    <name>Actions</name>
    <message>
        <source>Computer &amp;Colors</source>
        <translation>&amp;Couleurs de l&apos;ordinateur</translation>
    </message>
    <message>
        <source>&amp;New</source>
        <translation>&amp;Nouveau</translation>
    </message>
    <message>
        <source>&amp;Play</source>
        <translation>&amp;Jouer</translation>
    </message>
    <message>
        <source>&amp;Quit</source>
        <translation>&amp;Quitter</translation>
    </message>
    <message>
        <source>&amp;Undo Move</source>
        <translation>&amp;Annuler le coup</translation>
    </message>
    <message>
        <source>Back to &amp;Main Variation</source>
        <translation>Retour à la variation &amp;principale</translation>
    </message>
    <message>
        <source>&amp;Find Move</source>
        <translation>&amp;Trouver un coup</translation>
    </message>
    <message>
        <source>&amp;Game Info</source>
        <translation>I&amp;nfo sur la partie</translation>
    </message>
    <message>
        <source>&amp;Go to Move...</source>
        <translation>Aller au &amp;coup...</translation>
    </message>
    <message>
        <source>Pentobi &amp;Help</source>
        <translation>&amp;Aide de Pentobi</translation>
    </message>
    <message>
        <source>&amp;Rated Game</source>
        <translation>Partie &amp;classée</translation>
    </message>
    <message>
        <source>&amp;Open...</source>
        <translation>&amp;Ouvrir...</translation>
    </message>
    <message>
        <source>Play &amp;Single Move</source>
        <translation>Jouer un &amp;seul coup</translation>
    </message>
    <message>
        <source>&amp;Rating</source>
        <translation>&amp;Classement</translation>
    </message>
    <message>
        <source>&amp;Save</source>
        <translation>Enregi&amp;strer</translation>
    </message>
    <message>
        <source>Save &amp;As...</source>
        <translation>Enre&amp;gistrer sous...</translation>
    </message>
    <message>
        <source>Beginning of Bran&amp;ch</source>
        <translation>Au début de la bran&amp;che</translation>
    </message>
    <message>
        <source>Find Next &amp;Comment</source>
        <translation>Trouver le &amp;commentaire suivant</translation>
    </message>
    <message>
        <source>&amp;Fullscreen</source>
        <translation>&amp;Plein écran</translation>
    </message>
</context>
<context>
    <name>AnalyzeGame</name>
    <message>
        <source>(No analysis)</source>
        <translation>(Pas d’analyse)</translation>
    </message>
</context>
<context>
    <name>AsciiArtSaveDialog</name>
    <message>
        <source>Export ASCII Art</source>
        <translation>Exporter art ASCII</translation>
    </message>
    <message>
        <source>Text files (*.txt)</source>
        <translation>Fichiers texte (*.txt)</translation>
    </message>
    <message>
        <source>All files (*)</source>
        <translation type="vanished">Tous les fichiers (*)</translation>
    </message>
</context>
<context>
    <name>ComputerColorDialog</name>
    <message>
        <source>Computer Colors</source>
        <translation>Couleurs de l&apos;ordinateur</translation>
    </message>
    <message>
        <source>Computer plays:</source>
        <translation>L&apos;ordinateur joue :</translation>
    </message>
    <message>
        <source>Blue/Red</source>
        <translation>Bleu/rouge</translation>
    </message>
    <message>
        <source>Blue</source>
        <translation>Bleu</translation>
    </message>
    <message>
        <source>Yellow/Green</source>
        <translation>Jaune/vert</translation>
    </message>
    <message>
        <source>Green</source>
        <translation>Vert</translation>
    </message>
    <message>
        <source>Yellow</source>
        <translation>Jaune</translation>
    </message>
    <message>
        <source>Red</source>
        <translation>Rouge</translation>
    </message>
    <message>
        <source>Purple</source>
        <translation>Violet</translation>
    </message>
    <message>
        <source>Orange</source>
        <translation></translation>
    </message>
</context>
<context>
    <name>ExportImageDialog</name>
    <message>
        <source>Export Image</source>
        <translation>Exporter une image</translation>
    </message>
    <message>
        <source>Image width:</source>
        <translation>Largeur de l&apos;image&#xa0;:</translation>
    </message>
</context>
<context>
    <name>FileDialog</name>
    <message>
        <source>All files (*)</source>
        <translation>Tous les fichiers (*)</translation>
    </message>
    <message>
        <source>&amp;Open</source>
        <translation>&amp;Ouvrir</translation>
    </message>
    <message>
        <source>&amp;Save</source>
        <translation>Enregi&amp;strer</translation>
    </message>
    <message>
        <source>&amp;Cancel</source>
        <translation>&amp;Annuler</translation>
    </message>
</context>
<context>
    <name>GameDisplayDesktop</name>
    <message>
        <source>Computer is thinking...</source>
        <translation>L&amp;apos;ordinateur pense…</translation>
    </message>
    <message>
        <source>Computer is thinking... (up to %1 seconds remaining)</source>
        <translation>L&amp;apos;ordinateur pense… (jusqu’à %1 secondes restantes)</translation>
    </message>
    <message>
        <source>Computer is thinking... (up to %1 minutes remaining)</source>
        <translation>L&amp;apos;ordinateur pense… (jusqu’à %1 minutes restantes)</translation>
    </message>
</context>
<context>
    <name>GameInfoDialog</name>
    <message>
        <source>Game Info</source>
        <translation>Info sur la partie</translation>
    </message>
    <message>
        <source>Player Blue/Red:</source>
        <translation>Joueur bleu/rouge&#xa0;:</translation>
    </message>
    <message>
        <source>Player Blue:</source>
        <translation>Joueur bleu&#xa0;:</translation>
    </message>
    <message>
        <source>Player Yellow/Green:</source>
        <translation>Joueur jaune/vert&#xa0;:</translation>
    </message>
    <message>
        <source>Player Green:</source>
        <translation>Joueur vert&#xa0;:</translation>
    </message>
    <message>
        <source>Player Yellow:</source>
        <translation>Joueur jaune&#xa0;:</translation>
    </message>
    <message>
        <source>Player Red:</source>
        <translation>Joueur rouge&#xa0;:</translation>
    </message>
    <message>
        <source>Date:</source>
        <translation>Date&#xa0;:</translation>
    </message>
    <message>
        <source>Time:</source>
        <translation>Temps&#xa0;:</translation>
    </message>
    <message>
        <source>Event:</source>
        <translation>Événement&#xa0;:</translation>
    </message>
    <message>
        <source>Round:</source>
        <translation>Round&#xa0;:</translation>
    </message>
    <message>
        <source>Player Purple:</source>
        <translation>Joueur violet&#xa0;:</translation>
    </message>
    <message>
        <source>Player Orange:</source>
        <translation>Joueur orange&#xa0;:</translation>
    </message>
</context>
<context>
    <name>GameModel</name>
    <message>
        <source>(Setup)</source>
        <translation>(Position)</translation>
    </message>
    <message>
        <source>(No moves)</source>
        <translation>(Pas de coups)</translation>
    </message>
    <message>
        <source>Move %1</source>
        <extracomment>The argument is the current move number.</extracomment>
        <translation>Coup %1</translation>
    </message>
    <message>
        <source>Blue wins with 1 point.</source>
        <translation>Bleu gagne avec 1 point.</translation>
    </message>
    <message>
        <source>Blue wins with %L1 points.</source>
        <translation>Bleu gagne avec %L1 points.</translation>
    </message>
    <message>
        <source>Green wins with 1 point.</source>
        <translation>Vert gagne avec 1 point.</translation>
    </message>
    <message>
        <source>Green wins with %L1 points.</source>
        <translation>Vert gagne avec %L1 points.</translation>
    </message>
    <message>
        <source>Green wins (tie resolved).</source>
        <translation>Vert gagne (égalité résolue).</translation>
    </message>
    <message>
        <source>Game ends in a tie.</source>
        <translation>La partie se termine par une égalité.</translation>
    </message>
    <message>
        <source>Blue/Red wins with 1 point.</source>
        <translation>Bleu/rouge gagne avec 1 point.</translation>
    </message>
    <message>
        <source>Blue/Red wins with %L1 points.</source>
        <translation>Bleu/rouge gagne avec %L1 points.</translation>
    </message>
    <message>
        <source>Yellow/Green wins with 1 point.</source>
        <translation>Jaune/vert gagne avec 1 point.</translation>
    </message>
    <message>
        <source>Yellow/Green wins with %L1 points.</source>
        <translation>Jaune/vert gagne avec %L1 points.</translation>
    </message>
    <message>
        <source>Yellow/Green wins (tie resolved).</source>
        <translation>Jaune/vert gagne (égalité résolue).</translation>
    </message>
    <message>
        <source>Blue wins.</source>
        <translation>Bleu gagne.</translation>
    </message>
    <message>
        <source>Yellow wins.</source>
        <translation>Jaune gagne.</translation>
    </message>
    <message>
        <source>Red wins.</source>
        <translation>Rouge gagne.</translation>
    </message>
    <message>
        <source>Red wins (tie resolved).</source>
        <translation>Rouge gagne (égalité résolue).</translation>
    </message>
    <message>
        <source>Yellow wins (tie resolved).</source>
        <translation>Jaune gagne (égalité résolue).</translation>
    </message>
    <message>
        <source>Game ends in a tie between Blue and Yellow.</source>
        <translation>La partie se termine par une égalité entre bleu et jaune.</translation>
    </message>
    <message>
        <source>Game ends in a tie between Blue and Red.</source>
        <translation>La partie se termine par une égalité entre bleu et rouge.</translation>
    </message>
    <message>
        <source>Game ends in a tie between Yellow and Red.</source>
        <translation>La partie se termine par une égalité entre jaune et rouge.</translation>
    </message>
    <message>
        <source>Game ends in a tie between all players.</source>
        <translation>La partie se termine par une égalité entre tous les joueurs.</translation>
    </message>
    <message>
        <source>Green wins.</source>
        <translation>Vert gagne.</translation>
    </message>
    <message>
        <source>Game ends in a tie between Blue, Yellow and Red.</source>
        <translation>La partie se termine par une égalité entre bleu, jaune et rouge.</translation>
    </message>
    <message>
        <source>Game ends in a tie between Blue, Yellow and Green.</source>
        <translation>La partie se termine par une égalité entre bleu, jaune et vert.</translation>
    </message>
    <message>
        <source>Game ends in a tie between Blue, Red and Green.</source>
        <translation>La partie se termine par une égalité entre bleu, rouge et vert.</translation>
    </message>
    <message>
        <source>Game ends in a tie between Yellow, Red and Green.</source>
        <translation>La partie se termine par une égalité entre jaune, rouge et vert.</translation>
    </message>
    <message>
        <source>Clipboard is empty.</source>
        <translation>Le presse-papiers est vide.</translation>
    </message>
    <message>
        <source>Blue/Red</source>
        <translation>Bleu/rouge</translation>
    </message>
    <message>
        <source>Blue</source>
        <translation>Bleu</translation>
    </message>
    <message>
        <source>Yellow/Green</source>
        <translation>Jaune/vert</translation>
    </message>
    <message>
        <source>Green</source>
        <translation>Vert</translation>
    </message>
    <message>
        <source>Yellow</source>
        <translation>Jaune</translation>
    </message>
    <message>
        <source>Red</source>
        <translation>Rouge</translation>
    </message>
    <message>
        <source>Invalid Blokus SGF file. (%1)</source>
        <translation>Le fichier n’est pas un fichier Blokus SGF valable. (%1)</translation>
    </message>
    <message>
        <source>File has unsupported character set.</source>
        <translation>Codage des caractères de fichier non supporté.</translation>
    </message>
    <message>
        <source>Purple</source>
        <translation>Violet</translation>
    </message>
    <message>
        <source>Orange</source>
        <translation></translation>
    </message>
    <message>
        <source>Purple wins with 1 point.</source>
        <translation>Violet gagne avec 1 point.</translation>
    </message>
    <message>
        <source>Purple wins with %L1 points.</source>
        <translation>Violet gagne avec %L1 points.</translation>
    </message>
    <message>
        <source>Orange wins with 1 point.</source>
        <translation>Orange gagne avec 1 point.</translation>
    </message>
    <message>
        <source>Orange wins with %L1 points.</source>
        <translation>Orange gagne avec %L1 points.</translation>
    </message>
</context>
<context>
    <name>GotoMoveDialog</name>
    <message>
        <source>Go to Move</source>
        <translation>Aller au coup</translation>
    </message>
    <message>
        <source>Move number:</source>
        <translation>Numéro de coup:</translation>
    </message>
</context>
<context>
    <name>HelpWindow</name>
    <message>
        <source>Pentobi Help</source>
        <translation>Aide de Pentobi</translation>
    </message>
</context>
<context>
    <name>ImageSaveDialog</name>
    <message>
        <source>Save Image</source>
        <translation>Enregistrer l&apos;image</translation>
    </message>
    <message>
        <source>All files (*)</source>
        <translation type="vanished">Tous les fichiers (*)</translation>
    </message>
    <message>
        <source>PNG image files (*.png)</source>
        <translation>Image PNG (*.png)</translation>
    </message>
</context>
<context>
    <name>InitialRatingDialog</name>
    <message>
        <source>Initial Rating</source>
        <translation>Classement initial</translation>
    </message>
    <message>
        <source>You have not yet played rated games in this game variant. Estimate your playing strength to initialize your rating.</source>
        <translation>Vous n&apos;avez pas encore joué des parties classées dans cette variante du jeu. Estimez votre niveau pour initialiser votre classement.</translation>
    </message>
    <message>
        <source>Beginner</source>
        <translation>Débutant</translation>
    </message>
    <message>
        <source>Expert</source>
        <translation></translation>
    </message>
    <message>
        <source>Your initial rating:</source>
        <translation>Votre classement initial:</translation>
    </message>
</context>
<context>
    <name>Main</name>
    <message>
        <source>Pentobi</source>
        <extracomment>Main window title if no file is loaded.</extracomment>
        <translation></translation>
    </message>
    <message>
        <source>Open failed.</source>
        <translation>Échec de l&apos;ouverture.</translation>
    </message>
    <message>
        <source>Save failed.</source>
        <translation>Échec de l’enregistrement.</translation>
    </message>
    <message>
        <source>Truncate this subtree?</source>
        <translation>Élaguer la branche actuelle ?</translation>
    </message>
    <message>
        <source>Truncate children?</source>
        <translation>Élaguer les branches filles ?</translation>
    </message>
    <message>
        <source>Delete all variations?</source>
        <translation>Détruire toutes les variations ?</translation>
    </message>
    <message>
        <source>Version %1</source>
        <translation></translation>
    </message>
    <message>
        <source>Computer opponent for the board game Blokus.</source>
        <translation>Un adversaire d&apos;ordinateur pour le jeu Blokus.</translation>
    </message>
    <message>
        <source>Keep only position?</source>
        <translation>Garder seulement la position ?</translation>
    </message>
    <message>
        <source>Keep only subtree?</source>
        <translation>Garder seulement le sous-arbre ?</translation>
    </message>
    <message>
        <source>Saving image failed.</source>
        <translation>Impossible d&apos;enregistrer l&apos;image.</translation>
    </message>
    <message>
        <source>Creating image failed.</source>
        <translation>La création d’image a échoué.</translation>
    </message>
    <message>
        <source>Game analysis is only possible in main variation.</source>
        <translation>L&apos;analyse de la partie n&apos;est possible que dans la variation principale.</translation>
    </message>
    <message>
        <source>File has been modified by another application. Reload?</source>
        <translation>Le fichier a été modifié par une autre application. Recharger ?</translation>
    </message>
    <message>
        <source>File has been modified by another application. Save anyway?</source>
        <translation>Le fichier a été modifié par une autre application. Enregistrer de toute façon ?</translation>
    </message>
    <message>
        <source>End of tree was reached. Continue search from start of the tree?</source>
        <translation>La fin de l&apos;arbre est atteinte. Continuer la recherche depuis la racine ?</translation>
    </message>
    <message>
        <source>No comment found</source>
        <translation>Aucun commentaire trouvé</translation>
    </message>
    <message>
        <source>Start rated game with Blue/Red against Pentobi level %1?</source>
        <translation>Commencer une partie classée avec bleu/rouge contre Pentobi niveau %1&#xa0;?</translation>
    </message>
    <message>
        <source>Start rated game with Blue against Pentobi level %1?</source>
        <translation>Commencer une partie classée avec bleu contre Pentobi niveau %1&#xa0;?</translation>
    </message>
    <message>
        <source>Start rated game with Yellow/Green against Pentobi level %1?</source>
        <translation>Commencer une partie classée avec jaune/vert contre Pentobi niveau %1&#xa0;?</translation>
    </message>
    <message>
        <source>Start rated game with Green against Pentobi level %1?</source>
        <translation>Commencer une partie classée avec vert contre Pentobi niveau %1&#xa0;?</translation>
    </message>
    <message>
        <source>Start rated game with Yellow against Pentobi level %1?</source>
        <translation>Commencer une partie classée avec jaune contre Pentobi niveau %1&#xa0;?</translation>
    </message>
    <message>
        <source>Start rated game with Red against Pentobi level %1?</source>
        <translation>Commencer une partie classée avec rouge contre Pentobi niveau %1&#xa0;?</translation>
    </message>
    <message>
        <source>Your rating has increased from %1 to %2.</source>
        <translation>Votre classement a augmenté de %1 à %2.</translation>
    </message>
    <message>
        <source>Your rating has decreased from %1 to %2.</source>
        <translation>Votre classement a diminué de %1 à %2.</translation>
    </message>
    <message>
        <source>Your rating stays at %1.</source>
        <translation>Votre classement reste à %1.</translation>
    </message>
    <message>
        <source>Delete all rating information for the current game variant?</source>
        <translation>Supprimer toutes les informations de classement de l&apos;actuelle variante du jeu ?</translation>
    </message>
    <message>
        <source>Rating information deleted.</source>
        <translation>Informations de classement supprimées.</translation>
    </message>
    <message>
        <source>File saved.</source>
        <translation>Fichier enregistré.</translation>
    </message>
    <message>
        <source>Copyright 2011-%1 Markus&amp;nbsp;Enzenberger</source>
        <translation></translation>
    </message>
    <message>
        <source>Game analysis aborted.</source>
        <translation>Analyse de la partie abandonnée.</translation>
    </message>
    <message>
        <source>Computer move aborted.</source>
        <translation>Coup de l&apos;ordinateur abandonné.</translation>
    </message>
    <message>
        <source>Variations deleted.</source>
        <translation>Variations supprimées.</translation>
    </message>
    <message>
        <source>Image saved.</source>
        <translation>Image enregistrée.</translation>
    </message>
    <message>
        <source>Kept only position.</source>
        <translation>Gardé seulement la position.</translation>
    </message>
    <message>
        <source>Kept only subtree.</source>
        <translation>Gardé seulement le sous-arbre.</translation>
    </message>
    <message>
        <source>Children truncated.</source>
        <translation>Nœuds fils coupé.</translation>
    </message>
    <message>
        <source>Variation is now %1.</source>
        <translation>La variation est maintenant %1.</translation>
    </message>
    <message>
        <source>Discard game?</source>
        <translation>Abandonner la partie ?</translation>
    </message>
    <message>
        <source>File was deleted by another application.</source>
        <translation>Fichier a été supprimé par une autre application.</translation>
    </message>
    <message>
        <source>Overwrite existing file?</source>
        <translation type="vanished">Remplacer le fichier existant&#xa0;?</translation>
    </message>
    <message>
        <source>Start rated game with Purple against Pentobi level %1?</source>
        <translation>Commencer une partie classée avec violet contre Pentobi niveau %1&#xa0;?</translation>
    </message>
    <message>
        <source>Start rated game with Orange against Pentobi level %1?</source>
        <translation>Commencer une partie classée avec orange contre Pentobi niveau %1&#xa0;?</translation>
    </message>
    <message>
        <source>Not enough memory.</source>
        <translation>Mémoire insuffisante.</translation>
    </message>
</context>
<context>
    <name>MenuComputer</name>
    <message>
        <source>&amp;Computer</source>
        <translation>&amp;Ordinateur</translation>
    </message>
    <message>
        <source>Computer &amp;Colors</source>
        <translation type="vanished">&amp;Couleurs de l&apos;ordinateur</translation>
    </message>
    <message>
        <source>&amp;Play</source>
        <translation type="vanished">&amp;Jouer</translation>
    </message>
    <message>
        <source>&amp;Level (Classic, 4 Players)</source>
        <translation>&amp;Niveau (Classique, 4 joueurs)</translation>
    </message>
    <message>
        <source>&amp;Level (Classic, 2 Players)</source>
        <translation>&amp;Niveau (Classique, 2 joueurs)</translation>
    </message>
    <message>
        <source>&amp;Level (Classic, 3 Players)</source>
        <translation>&amp;Niveau (Classique, 3 joueurs)</translation>
    </message>
    <message>
        <source>&amp;Level (Duo)</source>
        <translation>&amp;Niveau (Duo)</translation>
    </message>
    <message>
        <source>&amp;Level (Junior)</source>
        <translation>&amp;Niveau (Junior)</translation>
    </message>
    <message>
        <source>&amp;Level (Trigon, 4 Players)</source>
        <translation>&amp;Niveau (Trigon, 4 joueurs)</translation>
    </message>
    <message>
        <source>&amp;Level (Trigon, 2 Players)</source>
        <translation>&amp;Niveau (Trigon, 2 joueurs)</translation>
    </message>
    <message>
        <source>&amp;Level (Trigon, 3 Players)</source>
        <translation>&amp;Niveau (Trigon, 3 joueurs)</translation>
    </message>
    <message>
        <source>&amp;Level (Nexos, 4 Players)</source>
        <translation>&amp;Niveau (Nexos, 4 joueurs)</translation>
    </message>
    <message>
        <source>&amp;Level (Nexos, 2 Players)</source>
        <translation>&amp;Niveau (Nexos, 2 joueurs)</translation>
    </message>
    <message>
        <source>&amp;Level (Callisto, 4 Players)</source>
        <translation>&amp;Niveau (Callisto, 4 joueurs)</translation>
    </message>
    <message>
        <source>&amp;Level (Callisto, 3 Players)</source>
        <translation>&amp;Niveau (Callisto, 3 joueurs)</translation>
    </message>
    <message>
        <source>Play &amp;Single Move</source>
        <translation type="vanished">Jouer un &amp;seul coup</translation>
    </message>
    <message>
        <source>St&amp;op</source>
        <translation>&amp;Arrêter</translation>
    </message>
    <message>
        <source>&amp;Level (GembloQ, 4 Players)</source>
        <translation>&amp;Niveau (GembloQ, 4 joueurs)</translation>
    </message>
    <message>
        <source>&amp;Level (GembloQ, 3 Players)</source>
        <translation>&amp;Niveau (GembloQ, 3 joueurs)</translation>
    </message>
    <message>
        <source>&amp;Level (GembloQ, 2 Players, 2 Colors)</source>
        <translation>&amp;Niveau (GembloQ, 2 joueurs, 2 couleurs)</translation>
    </message>
    <message>
        <source>&amp;Level (GembloQ, 2 Players, 4 Colors)</source>
        <translation>&amp;Niveau (GembloQ, 2 joueurs, 4 couleurs)</translation>
    </message>
    <message>
        <source>&amp;Level (Callisto, 2 Players, 2 Colors)</source>
        <translation>&amp;Niveau (Callisto, 2 joueurs, 2 couleurs)</translation>
    </message>
    <message>
        <source>&amp;Level (Callisto, 2 Players, 4 Colors)</source>
        <translation>&amp;Niveau (Callisto, 2 joueurs, 4 couleurs)</translation>
    </message>
</context>
<context>
    <name>MenuEdit</name>
    <message>
        <source>&amp;Edit</source>
        <translation>Éditio&amp;n</translation>
    </message>
    <message>
        <source>Make &amp;Main Variation</source>
        <translation>Choisir comme variation &amp;principale</translation>
    </message>
    <message>
        <source>Move Variation &amp;Up</source>
        <translation>Déplacer variation vers le &amp;haut</translation>
    </message>
    <message>
        <source>Move Variation &amp;Down</source>
        <translation>Déplacer variation vers le &amp;bas</translation>
    </message>
    <message>
        <source>&amp;Truncate</source>
        <translation>&amp;Couper</translation>
    </message>
    <message>
        <source>Truncate &amp;Children</source>
        <translation>Couper les branches &amp;filles</translation>
    </message>
    <message>
        <source>&amp;Delete All Variations</source>
        <translation>&amp;Détruire toutes les variations</translation>
    </message>
    <message>
        <source>&amp;Next Color</source>
        <translation>Co&amp;uleur suivante</translation>
    </message>
    <message>
        <source>&amp;Keep Only Position</source>
        <translation>&amp;Garder seulement la position</translation>
    </message>
    <message>
        <source>Keep Only &amp;Subtree</source>
        <translation>Garder seulement le &amp;sous-arbre</translation>
    </message>
    <message>
        <source>Move &amp;Annotation</source>
        <translation>&amp;Annotation courante</translation>
    </message>
    <message>
        <source>&amp;None</source>
        <translation>&amp;Aucune</translation>
    </message>
    <message>
        <source>&amp;Very good</source>
        <translation>&amp;Très bon</translation>
    </message>
    <message>
        <source>&amp;Good</source>
        <translation>&amp;Bon</translation>
    </message>
    <message>
        <source>&amp;Doubtful</source>
        <translation>&amp;Douteux</translation>
    </message>
    <message>
        <source>&amp;Bad</source>
        <translation>&amp;Mauvais</translation>
    </message>
    <message>
        <source>Very B&amp;ad</source>
        <translation>Très m&amp;auvais</translation>
    </message>
    <message>
        <source>Int&amp;eresting</source>
        <translation>I&amp;ntéressant</translation>
    </message>
    <message>
        <source>S&amp;etup Mode</source>
        <translation>P&amp;osition</translation>
    </message>
    <message>
        <source>Made main variation.</source>
        <translation>Choisi comme variation principale.</translation>
    </message>
</context>
<context>
    <name>MenuGame</name>
    <message>
        <source>&amp;Game</source>
        <translation>&amp;Partie</translation>
    </message>
    <message>
        <source>&amp;New</source>
        <translation type="vanished">&amp;Nouveau</translation>
    </message>
    <message>
        <source>Game &amp;Variant</source>
        <translation>&amp;Variante du jeu</translation>
    </message>
    <message>
        <source>Classic (&amp;3 Players)</source>
        <translation>Classique (&amp;3 joueurs)</translation>
    </message>
    <message>
        <source>Classic (&amp;4 Players)</source>
        <translation>Classique (&amp;4 joueurs)</translation>
    </message>
    <message>
        <source>&amp;Duo</source>
        <translation></translation>
    </message>
    <message>
        <source>&amp;Junior</source>
        <translation></translation>
    </message>
    <message>
        <source>&amp;Undo Move</source>
        <translation type="vanished">&amp;Annuler le coup</translation>
    </message>
    <message>
        <source>&amp;Find Move</source>
        <translation type="vanished">&amp;Trouver un coup</translation>
    </message>
    <message>
        <source>&amp;Open...</source>
        <translation type="vanished">&amp;Ouvrir...</translation>
    </message>
    <message>
        <source>&amp;Quit</source>
        <translation type="vanished">&amp;Quitter</translation>
    </message>
    <message>
        <source>&amp;Classic</source>
        <translation>&amp;Classique</translation>
    </message>
    <message>
        <source>Classic (&amp;2 Players)</source>
        <translation>Classique (&amp;2 joueurs)</translation>
    </message>
    <message>
        <source>&amp;Trigon</source>
        <translation></translation>
    </message>
    <message>
        <source>Trigon (&amp;2 Players)</source>
        <translation>Trigon (&amp;2 joueurs)</translation>
    </message>
    <message>
        <source>Trigon (&amp;3 Players)</source>
        <translation>Trigon (&amp;3 joueurs)</translation>
    </message>
    <message>
        <source>Trigon (&amp;4 Players)</source>
        <translation>Trigon (&amp;4 joueurs)</translation>
    </message>
    <message>
        <source>&amp;Nexos</source>
        <translation></translation>
    </message>
    <message>
        <source>Nexos (&amp;2 Players)</source>
        <translation>Nexos (&amp;2 joueurs)</translation>
    </message>
    <message>
        <source>Nexos (&amp;4 Players)</source>
        <translation>Nexos (&amp;4 joueurs)</translation>
    </message>
    <message>
        <source>C&amp;allisto</source>
        <translation></translation>
    </message>
    <message>
        <source>Callisto (&amp;3 Players)</source>
        <translation>Callisto (&amp;3 joueurs)</translation>
    </message>
    <message>
        <source>Callisto (&amp;4 Players)</source>
        <translation>Callisto (&amp;4 joueurs)</translation>
    </message>
    <message>
        <source>&amp;Export</source>
        <translation>&amp;Exporter</translation>
    </message>
    <message>
        <source>&amp;Image</source>
        <translation></translation>
    </message>
    <message>
        <source>&amp;ASCII Art</source>
        <translation>&amp;Art ASCII</translation>
    </message>
    <message>
        <source>&amp;Save</source>
        <translation type="vanished">Enregi&amp;strer</translation>
    </message>
    <message>
        <source>Save &amp;As...</source>
        <translation type="vanished">Enre&amp;gistrer sous...</translation>
    </message>
    <message>
        <source>&amp;Game Info</source>
<<<<<<< HEAD
        <translation type="vanished">I&amp;nfo sur la partie</translation>
=======
        <translation>&amp;Info sur la partie</translation>
>>>>>>> 04429793
    </message>
    <message>
        <source>Open R&amp;ecent</source>
        <translation>Fichiers réc&amp;ents</translation>
    </message>
    <message>
        <source>&amp;Rated Game</source>
        <translation type="vanished">Partie &amp;classée</translation>
    </message>
    <message>
        <source>Open from &amp;Clipboard</source>
        <translation>Ouvrir depuis le &amp;presse-papiers</translation>
    </message>
    <message>
        <source>&amp;GembloQ</source>
        <translation></translation>
    </message>
    <message>
        <source>GembloQ (&amp;2 Players, 2 Colors)</source>
        <translation>GembloQ (&amp;2 joueurs, 2 couleurs)</translation>
    </message>
    <message>
        <source>GembloQ (2 &amp;Players, 4 Colors)</source>
        <translation>GembloQ (2 &amp;joueurs, 4 couleurs)</translation>
    </message>
    <message>
        <source>GembloQ (&amp;3 Players)</source>
        <translation>GembloQ (&amp;3 joueurs)</translation>
    </message>
    <message>
        <source>GembloQ (&amp;4 Players)</source>
        <translation>GembloQ (&amp;4 joueurs)</translation>
    </message>
    <message>
        <source>Callisto (&amp;2 Players, 2 Colors)</source>
        <translation>Callisto (&amp;2 joueurs, 2 couleurs)</translation>
    </message>
    <message>
        <source>Callisto (2 &amp;Players, 4 Colors)</source>
        <translation>Callisto (2 &amp;joueurs, 4 couleurs)</translation>
    </message>
</context>
<context>
    <name>MenuGo</name>
    <message>
        <source>G&amp;o</source>
        <translation>&amp;Déplacement</translation>
    </message>
    <message>
        <source>Back to &amp;Main Variation</source>
<<<<<<< HEAD
        <translation type="vanished">Retour à la variation &amp;principale</translation>
=======
        <translation>&amp;Retour à la variation principale</translation>
>>>>>>> 04429793
    </message>
    <message>
        <source>&amp;Go to Move...</source>
        <translation type="vanished">Aller au &amp;coup...</translation>
    </message>
    <message>
        <source>Beginning of Bran&amp;ch</source>
<<<<<<< HEAD
        <translation type="vanished">Au début de la bran&amp;che</translation>
    </message>
    <message>
        <source>Find Next &amp;Comment</source>
        <translation type="vanished">Trouver le &amp;commentaire suivant</translation>
=======
        <translation>Au dé&amp;but de la branche</translation>
    </message>
    <message>
        <source>Find Next &amp;Comment</source>
        <translation>&amp;Trouver le commentaire suivant</translation>
>>>>>>> 04429793
    </message>
</context>
<context>
    <name>MenuHelp</name>
    <message>
        <source>&amp;Help</source>
        <translation>Aid&amp;e</translation>
    </message>
    <message>
        <source>&amp;About Pentobi</source>
        <translation>À &amp;propos de Pentobi</translation>
    </message>
    <message>
        <source>Pentobi &amp;Help</source>
        <translation type="vanished">&amp;Aide de Pentobi</translation>
    </message>
</context>
<context>
    <name>MenuItemLevel</name>
    <message>
        <source>Level &amp;%1</source>
        <translation>Niveau &amp;%1</translation>
    </message>
</context>
<context>
    <name>MenuTools</name>
    <message>
        <source>&amp;Tools</source>
        <translation>O&amp;utils</translation>
    </message>
    <message>
        <source>&amp;Analyze Game</source>
        <translation>&amp;Analyser la partie</translation>
    </message>
    <message>
        <source>&amp;Rating</source>
        <translation type="vanished">&amp;Classement</translation>
    </message>
    <message>
        <source>&amp;Clear Rating</source>
        <translation>&amp;Effacer le classement</translation>
    </message>
</context>
<context>
    <name>MenuView</name>
    <message>
        <source>&amp;View</source>
        <translation>&amp;Affichage</translation>
    </message>
    <message>
        <source>&amp;Animate Pieces</source>
        <translation>&amp;Animer les pièces</translation>
    </message>
    <message>
        <source>&amp;Coordinates</source>
        <translation>&amp;Coordonnées</translation>
    </message>
    <message>
        <source>&amp;Move Marking</source>
        <translation>&amp;Marquage de coups</translation>
    </message>
    <message>
        <source>Last With &amp;Dot</source>
        <translation>Dernier avec &amp;point</translation>
    </message>
    <message>
        <source>Last With &amp;Number</source>
        <translation>Dernier avec &amp;numéro</translation>
    </message>
    <message>
        <source>&amp;All With Number</source>
        <translation>&amp;Tous avec numéro</translation>
    </message>
    <message>
        <source>N&amp;one</source>
        <translation>&amp;Aucune</translation>
    </message>
    <message>
        <source>Show &amp;Variations</source>
        <translation>Afficher les &amp;variations</translation>
    </message>
    <message>
        <source>&amp;Fullscreen</source>
        <translation type="vanished">&amp;Plein écran</translation>
    </message>
    <message>
        <source>&amp;Theme</source>
        <translation>&amp;Thème</translation>
    </message>
    <message>
        <source>&amp;Light</source>
        <translation>&amp;Clair</translation>
    </message>
    <message>
        <source>&amp;Dark</source>
        <translation>&amp;Noir</translation>
    </message>
    <message>
        <source>&amp;Colorblind</source>
        <extracomment>Name of theme optimized for colorblindness.</extracomment>
        <translation type="vanished">&amp;Daltonien</translation>
    </message>
    <message>
        <source>&amp;Colorblind Light</source>
        <extracomment>Name of light theme optimized for colorblindness.</extracomment>
        <translation>&amp;Daltonien clair</translation>
    </message>
    <message>
        <source>Colorblind D&amp;ark</source>
        <extracomment>Name of dark theme optimized for colorblindness.</extracomment>
        <translation>Daltonien n&amp;oir</translation>
    </message>
</context>
<context>
    <name>MessageDialog</name>
    <message>
        <source>&amp;OK</source>
        <translation type="vanished">&amp;OK</translation>
    </message>
    <message>
        <source>&amp;Cancel</source>
        <translation type="vanished">&amp;Annuler</translation>
    </message>
</context>
<context>
    <name>OkButton</name>
    <message>
        <source>&amp;OK</source>
        <translation>&amp;OK</translation>
    </message>
</context>
<context>
    <name>OkCancelButtons</name>
    <message>
        <source>&amp;OK</source>
        <translation>&amp;OK</translation>
    </message>
    <message>
        <source>&amp;Cancel</source>
        <translation>&amp;Annuler</translation>
    </message>
</context>
<context>
    <name>OpenDialog</name>
    <message>
        <source>Open</source>
        <translation>Ouvrir</translation>
    </message>
    <message>
        <source>Blokus games (*.blksgf)</source>
        <translation>Parties de Blokus (*.blksgf)</translation>
    </message>
    <message>
        <source>All files (*)</source>
        <translation type="vanished">Tous les fichiers (*)</translation>
    </message>
</context>
<context>
    <name>RatingDialog</name>
    <message>
        <source>Rating</source>
        <extracomment>Window title for the rating dialog.</extracomment>
        <translation>Classement</translation>
    </message>
    <message>
        <source>Your rating:</source>
        <translation>Votre classement:</translation>
    </message>
    <message>
        <source>Best previous rating:</source>
        <translation>Meilleur classement précédent:</translation>
    </message>
    <message>
        <source>Classic (2 players)</source>
        <translation>Classique (2 joueurs)</translation>
    </message>
    <message>
        <source>Classic (3 players)</source>
        <translation>Classique (3 joueurs)</translation>
    </message>
    <message>
        <source>Classic (4 players)</source>
        <translation>Classique (4 joueurs)</translation>
    </message>
    <message>
        <source>Duo</source>
        <translation></translation>
    </message>
    <message>
        <source>Junior</source>
        <translation></translation>
    </message>
    <message>
        <source>Trigon (2 players)</source>
        <translation>Trigon (2 joueurs)</translation>
    </message>
    <message>
        <source>Trigon (3 players)</source>
        <translation>Trigon (3 joueurs)</translation>
    </message>
    <message>
        <source>Trigon (4 players)</source>
        <translation>Trigon (4 joueurs)</translation>
    </message>
    <message>
        <source>Nexos (2 players)</source>
        <translation>Nexos (2 joueurs)</translation>
    </message>
    <message>
        <source>Nexos (4 players)</source>
        <translation>Nexos (4 joueurs)</translation>
    </message>
    <message>
        <source>Callisto (2 players)</source>
        <translation>Callisto (2 joueurs)</translation>
    </message>
    <message>
        <source>Callisto (3 players)</source>
        <translation>Callisto (3 joueurs)</translation>
    </message>
    <message>
        <source>Callisto (4 players)</source>
        <translation>Callisto (4 joueurs)</translation>
    </message>
    <message>
        <source>Game variant:</source>
        <translation>Variante du jeu:</translation>
    </message>
    <message>
        <source>Rated games:</source>
        <translation>Parties classées:</translation>
    </message>
    <message>
        <source>Game</source>
        <translation>Partie</translation>
    </message>
    <message>
        <source>Your Color</source>
        <translation>Votre couleur</translation>
    </message>
    <message>
        <source>Level</source>
        <translation>Niveau</translation>
    </message>
    <message>
        <source>Result</source>
        <translation>Résultat</translation>
    </message>
    <message>
        <source>Date</source>
        <translation></translation>
    </message>
    <message>
        <source>Win</source>
        <extracomment>Result of rated game is a win</extracomment>
        <translation>Victoire</translation>
    </message>
    <message>
        <source>Loss</source>
        <extracomment>Result of rated game is a loss</extracomment>
        <translation>Perte</translation>
    </message>
    <message>
        <source>Tie</source>
        <extracomment>Result of rated game is a tie. Abbreviate long translations to ensure that all columns of rated games list are visible on mobile devices with small screens.</extracomment>
        <translation>Egalité</translation>
    </message>
    <message>
        <source>Recent development:</source>
        <translation>Développement récent:</translation>
    </message>
    <message>
        <source>Open Game %1</source>
        <translation>Ouvrir la partie %1</translation>
    </message>
    <message>
        <source>GembloQ (4 players)</source>
        <translation>GembloQ (4 joueurs)</translation>
    </message>
    <message>
        <source>GembloQ (2 players, 2 colors)</source>
        <translation>GembloQ (2 joueurs, 2 couleurs)</translation>
    </message>
    <message>
        <source>GembloQ (2 players, 4 colors)</source>
        <translation>GembloQ (2 joueurs, 4 couleurs)</translation>
    </message>
    <message>
        <source>GembloQ (3 players)</source>
        <translation>GembloQ (3 joueurs)</translation>
    </message>
</context>
<context>
    <name>SaveDialog</name>
    <message>
        <source>Save</source>
        <translation>Enregistrer</translation>
    </message>
    <message>
        <source>Blokus games (*.blksgf)</source>
        <translation>Parties de Blokus (*.blksgf)</translation>
    </message>
    <message>
        <source>All files (*)</source>
        <translation type="vanished">Tous les fichiers (*)</translation>
    </message>
    <message>
        <source>Overwrite existing file?</source>
        <translation>Remplacer le fichier existant ?</translation>
    </message>
</context>
<context>
    <name>ToolBar</name>
    <message>
        <source>File (modified): %1</source>
        <translation>Fichier (modifié): %1</translation>
    </message>
    <message>
        <source>File: %1</source>
        <translation>Fichier: %1</translation>
    </message>
    <message>
        <source>Rated</source>
        <translation>Classée</translation>
    </message>
    <message>
        <source>Leave setup</source>
        <translation>Quitter mode position</translation>
    </message>
</context>
<context>
    <name>main</name>
    <message>
        <source>Not enough memory.</source>
        <translation type="vanished">Mémoire insuffisante.</translation>
    </message>
</context>
</TS><|MERGE_RESOLUTION|>--- conflicted
+++ resolved
@@ -25,7 +25,7 @@
     </message>
     <message>
         <source>Back to &amp;Main Variation</source>
-        <translation>Retour à la variation &amp;principale</translation>
+        <translation>&amp;Retour à la variation principale</translation>
     </message>
     <message>
         <source>&amp;Find Move</source>
@@ -33,7 +33,7 @@
     </message>
     <message>
         <source>&amp;Game Info</source>
-        <translation>I&amp;nfo sur la partie</translation>
+        <translation>&amp;Info sur la partie</translation>
     </message>
     <message>
         <source>&amp;Go to Move...</source>
@@ -69,11 +69,11 @@
     </message>
     <message>
         <source>Beginning of Bran&amp;ch</source>
-        <translation>Au début de la bran&amp;che</translation>
+        <translation>Au dé&amp;but de la branche</translation>
     </message>
     <message>
         <source>Find Next &amp;Comment</source>
-        <translation>Trouver le &amp;commentaire suivant</translation>
+        <translation>&amp;Trouver le commentaire suivant</translation>
     </message>
     <message>
         <source>&amp;Fullscreen</source>
@@ -951,11 +951,7 @@
     </message>
     <message>
         <source>&amp;Game Info</source>
-<<<<<<< HEAD
-        <translation type="vanished">I&amp;nfo sur la partie</translation>
-=======
-        <translation>&amp;Info sur la partie</translation>
->>>>>>> 04429793
+        <translation type="vanished">&amp;Info sur la partie</translation>
     </message>
     <message>
         <source>Open R&amp;ecent</source>
@@ -1006,11 +1002,7 @@
     </message>
     <message>
         <source>Back to &amp;Main Variation</source>
-<<<<<<< HEAD
-        <translation type="vanished">Retour à la variation &amp;principale</translation>
-=======
-        <translation>&amp;Retour à la variation principale</translation>
->>>>>>> 04429793
+        <translation type="vanished">&amp;Retour à la variation principale</translation>
     </message>
     <message>
         <source>&amp;Go to Move...</source>
@@ -1018,19 +1010,11 @@
     </message>
     <message>
         <source>Beginning of Bran&amp;ch</source>
-<<<<<<< HEAD
-        <translation type="vanished">Au début de la bran&amp;che</translation>
+        <translation type="vanished">Au dé&amp;but de la branche</translation>
     </message>
     <message>
         <source>Find Next &amp;Comment</source>
-        <translation type="vanished">Trouver le &amp;commentaire suivant</translation>
-=======
-        <translation>Au dé&amp;but de la branche</translation>
-    </message>
-    <message>
-        <source>Find Next &amp;Comment</source>
-        <translation>&amp;Trouver le commentaire suivant</translation>
->>>>>>> 04429793
+        <translation type="vanished">&amp;Trouver le commentaire suivant</translation>
     </message>
 </context>
 <context>
