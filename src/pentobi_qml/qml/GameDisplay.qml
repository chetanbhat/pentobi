--- conflicted
+++ resolved
@@ -108,25 +108,6 @@
             onPiecePicked: Logic.pickPiece(piece)
         }
     }
-<<<<<<< HEAD
-=======
-    Loader {
-        id: messageLoader
-
-        x: (gameDisplay.width - width) / 2
-        y: column.y + pieceSelector.y + (pieceSelector.height - height) / 2
-    }
-    Component {
-        id: messageComponent
-
-        Pentobi.Message {
-            id: message
-
-            fontSize: 0.4 * pieceAreaSize
-            onClicked: clear()
-        }
-    }
->>>>>>> 839e4cd3
     BusyIndicator {
         id: busyIndicator
 
