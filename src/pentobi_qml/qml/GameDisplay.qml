import QtQuick 2.0
import QtQuick.Controls 1.1
import "GameDisplay.js" as Logic

Item
{
    id: gameDisplay // Referenced by Piece*.qml

    property var pickedPiece: null
    property bool transitionsEnabled
    property alias busyIndicatorRunning: busyIndicator.running
    property alias pieceAreaSize: pieceSelector.pieceAreaSize
    property real imageSourceWidth:
        board.isTrigon ? 2 * board.gridElementWidth : board.gridElementWidth
    property alias imageSourceHeight: board.gridElementHeight

    property var _pieces0
    property var _pieces1
    property var _pieces2
    property var _pieces3
    signal play(var pieceModel, point gameCoord)

    function createPieces() { Logic.createPieces() }
    function destroyPieces() { Logic.destroyPieces() }
    function showMoveHint(move) { Logic.showMoveHint(move) }
    function showToPlay() { pieceSelector.showToPlay() }
    function showPiecesImmediately(color) {
        pieceSelector.showColorImmediately(color)
    }
    function findPiece(pieceModel, color) {
        return Logic.findPiece(pieceModel, color)
    }

    onWidthChanged: pickedPiece = null
    onHeightChanged: pickedPiece = null

    Column {
        id: column

        width: gameDisplay.width
        anchors.centerIn: gameDisplay
        spacing: 0.01 * board.width

        Board {
            id: board

            gameVariant: gameModel.gameVariant
            width: Math.min(parent.width,
                            (isTrigon ? 0.9 : 0.8) * gameDisplay.height)
            height: isTrigon ? Math.sqrt(3) / 2 * width : width
            anchors.horizontalCenter: parent.horizontalCenter
        }
        ScoreDisplay {
            id: scoreDisplay

            gameVariant: gameModel.gameVariant
            points0: gameModel.points0
            points1: gameModel.points1
            points2: gameModel.points2
            points3: gameModel.points3
            hasMoves0: gameModel.hasMoves0
            hasMoves1: gameModel.hasMoves1
            hasMoves2: gameModel.hasMoves2
            hasMoves3: gameModel.hasMoves3
            toPlay: gameModel.isGameOver ? -1 : gameModel.toPlay
            altPlayer: gameModel.altPlayer
            height: board.gridElementHeight
            pointSize: 0.6 * height
            anchors.horizontalCenter: parent.horizontalCenter
        }
        PieceSelector {
            id: pieceSelector

            property int nuVisibleColumns: 7

            pieces0: _pieces0
            pieces1: _pieces1
            pieces2: _pieces2
            pieces3: _pieces3
            nuPiecesLeft0: gameModel.nuPiecesLeft0
            nuPiecesLeft1: gameModel.nuPiecesLeft1
            nuPiecesLeft2: gameModel.nuPiecesLeft2
            nuPiecesLeft3: gameModel.nuPiecesLeft3
            toPlay: gameModel.toPlay
            nuColors: gameModel.nuColors
            width: board.width
            anchors.horizontalCenter: board.horizontalCenter

            // Take into account that the effective visible width of the piece
            // list is only 94% of the piece selector width because of the
            // images indicating that the list is flickable.
            pieceAreaSize: 0.94 * board.width / nuVisibleColumns

            rows: {
                if (pieceAreaSize == 0)
                    return 1
                var height = gameDisplay.height - board.height - scoreDisplay.height
                var rows = Math.floor(height / pieceAreaSize)
                if (rows == 0)
                    return 1
                return Math.min(Math.ceil(gameModel.nuPieces / nuVisibleColumns), rows)
            }

            height: rows * pieceAreaSize
            onPiecePicked: Logic.pickPiece(piece)
        }
    }
    BusyIndicator {
        id: busyIndicator

        x: (gameDisplay.width - width) / 2
        y: column.y + pieceSelector.y + (pieceSelector.height - height) / 2
    }
    PieceManipulator {
        id: pieceManipulator

        legal: {
            if (pickedPiece === null)
                return false
            var boardCoord = parent.mapToItem(board,
                                              x + width / 2, y + height / 2)
            var coord = board.mapToGame(boardCoord.x, boardCoord.y)
<<<<<<< HEAD
            return gameModel.isLegalPos(pickedPiece.pieceModel, coord)
=======
            return boardModel.isLegalPos(pickedPiece.pieceModel,
                                         pickedPiece.pieceModel.state, coord)
>>>>>>> b37d6f54
        }
        width: 0.6 * board.width
        visible: pickedPiece !== null
        pieceModel: pickedPiece !== null ? pickedPiece.pieceModel : null
        drag {
            minimumX: -width / 2; maximumX: gameDisplay.width - width / 2
            minimumY: -height / 2; maximumY: gameDisplay.height - height / 2
        }
        onPiecePlayed: {
            var pos = mapToItem(board, width / 2, height / 2)
            if (board.contains(Qt.point(pos.x, pos.y))) {
                if (legal) {
                    var boardCoord =
                            pieceManipulator.mapToItem(board, pickedPiece.x, pickedPiece.y)
                    var coord = board.mapToGame(boardCoord.x, boardCoord.y)
                    play(pieceModel, coord)
                    pickedPiece = null
                }
            }
            else
                pickedPiece = null
        }
    }
}<|MERGE_RESOLUTION|>--- conflicted
+++ resolved
@@ -120,12 +120,8 @@
             var boardCoord = parent.mapToItem(board,
                                               x + width / 2, y + height / 2)
             var coord = board.mapToGame(boardCoord.x, boardCoord.y)
-<<<<<<< HEAD
-            return gameModel.isLegalPos(pickedPiece.pieceModel, coord)
-=======
-            return boardModel.isLegalPos(pickedPiece.pieceModel,
+            return gameModel.isLegalPos(pickedPiece.pieceModel,
                                          pickedPiece.pieceModel.state, coord)
->>>>>>> b37d6f54
         }
         width: 0.6 * board.width
         visible: pickedPiece !== null
